package plantest

import (
	"fmt"
	"reflect"

	"github.com/google/go-cmp/cmp"
	"github.com/google/go-cmp/cmp/cmpopts"
<<<<<<< HEAD
	"github.com/influxdata/flux/plan"
	"github.com/influxdata/flux/semantic/semantictest"
	"github.com/pkg/errors"
=======
	"github.com/influxdata/flux"
	"github.com/influxdata/flux/plan"
	"github.com/influxdata/flux/semantic/semantictest"
	"github.com/influxdata/flux/stdlib/kafka"
	"github.com/influxdata/flux/stdlib/universe"
)

// CmpOptions are the options needed to compare plan.ProcedureSpecs inside plan.Spec.
var CmpOptions = append(
	semantictest.CmpOptions,
	cmp.AllowUnexported(flux.Spec{}),
	cmp.AllowUnexported(universe.JoinOpSpec{}),
	cmpopts.IgnoreUnexported(flux.Spec{}),
	cmpopts.IgnoreUnexported(universe.JoinOpSpec{}),
	cmp.AllowUnexported(kafka.ToKafkaProcedureSpec{}),
	cmpopts.IgnoreUnexported(kafka.ToKafkaProcedureSpec{}),
>>>>>>> 928e7056
)

// ComparePlans compares two query plans using an arbitrary comparator function f
func ComparePlans(p, q *plan.Spec, f func(p, q plan.Node) error) error {
	err := compareMetadata(p, q)
	if err != nil {
		return err
	}

	var w, v []plan.Node

	_ = p.TopDownWalk(func(node plan.Node) error {
		w = append(w, node)
		return nil
	})

	_ = q.TopDownWalk(func(node plan.Node) error {
		v = append(v, node)
		return nil
	})

	if len(w) != len(v) {
		return fmt.Errorf("plans have %d and %d nodes respectively", len(w), len(v))
	}

	for i := 0; i < len(w); i++ {

		if err := f(w[i], v[i]); err != nil {
			return err
		}
	}

	return nil
}

<<<<<<< HEAD
// ComparePlansShallow Compares the two specs, but only compares the
// metadata and the types of each node.  Individual fields of procedure specs
// are not compared.
func ComparePlansShallow(p, q *plan.Spec) error {
	if err := ComparePlans(p, q, cmpPlanNodeShallow); err != nil {
		return err
	}
	return nil
}

func compareMetadata(p, q *plan.Spec) error {
	opts := cmpopts.IgnoreFields(plan.Spec{}, "Roots")
	if diff := cmp.Diff(p, q, opts); diff != "" {
		return errors.Errorf("plan metadata not equal; -want/+got:\n%v", diff)
	}
	return nil
}

// CompareLogicalPlanNodes is a comparator fuction for LogicalPlanNodes
=======
// CompareLogicalPlans compares two logical plans.
func CompareLogicalPlans(p, q *plan.Spec) error {
	return ComparePlans(p, q, CompareLogicalPlanNodes)
}

// CompareLogicalPlanNodes is a comparator function for LogicalPlanNodes
>>>>>>> 928e7056
func CompareLogicalPlanNodes(p, q plan.Node) error {
	if _, ok := p.(*plan.LogicalNode); !ok {
		return fmt.Errorf("expected %s to be a LogicalNode", p.ID())
	}

	if _, ok := q.(*plan.LogicalNode); !ok {
		return fmt.Errorf("expected %s to be a LogicalNode", q.ID())
	}

	return cmpPlanNode(p, q)
}

// ComparePhysicalPlanNodes is a comparator function for PhysicalPlanNodes
func ComparePhysicalPlanNodes(p, q plan.Node) error {
	var pp, qq *plan.PhysicalPlanNode
	var ok bool

	if pp, ok = p.(*plan.PhysicalPlanNode); !ok {
		return fmt.Errorf("expected %s to be a PhysicalPlanNode", p.ID())
	}

	if qq, ok = q.(*plan.PhysicalPlanNode); !ok {
		return fmt.Errorf("expected %s to be a PhysicalPlanNode", q.ID())
	}

	if err := cmpPlanNode(p, q); err != nil {
		return err
	}

	// Both nodes must consume the same required attributes
	if !cmp.Equal(pp.RequiredAttrs, qq.RequiredAttrs) {
		return fmt.Errorf("required attributes not equal -want(%s)/+got(%s) %s",
			pp.ID(), qq.ID(), cmp.Diff(pp.RequiredAttrs, qq.RequiredAttrs))
	}

	// Both nodes must produce the same physical attributes
	if !cmp.Equal(pp.OutputAttrs, qq.OutputAttrs) {
		return fmt.Errorf("output attributes not equal -want(%s)/+got(%s) %s",
			pp.ID(), qq.ID(), cmp.Diff(pp.OutputAttrs, qq.OutputAttrs))
	}

	return nil
}

func cmpPlanNode(p, q plan.Node) error {
	// Both nodes must have the same ID
	if p.ID() != q.ID() {
		return fmt.Errorf("wanted %s, but got %s", p.ID(), q.ID())
	}

	// Both nodes must be the same kind of procedure
	if p.Kind() != q.Kind() {
		return fmt.Errorf("wanted %s, but got %s", p.Kind(), q.Kind())
	}

	// Both nodes must have the same time bounds
	if !cmp.Equal(p.Bounds(), q.Bounds()) {
		return fmt.Errorf("plan nodes have different bounds -want(%s)/+got(%s) %s",
			p.ID(), q.ID(), cmp.Diff(p.Bounds(), q.Bounds()))
	}

	// The specifications of both procedures must be the same
	if !cmp.Equal(p.ProcedureSpec(), q.ProcedureSpec(), CmpOptions...) {
		return fmt.Errorf("procedure specs not equal -want(%s)/+got(%s) %s",
			p.ID(), q.ID(), cmp.Diff(p.ProcedureSpec(), q.ProcedureSpec(), CmpOptions...))
	}

	return nil
}

func cmpPlanNodeShallow(p, q plan.Node) error {
	// Just make sure that they have the same type
	pt, qt := reflect.TypeOf(p.ProcedureSpec()), reflect.TypeOf(q.ProcedureSpec())

	_, pIsYield := p.ProcedureSpec().(plan.YieldProcedureSpec)
	_, qIsYield := q.ProcedureSpec().(plan.YieldProcedureSpec)
	if pIsYield && qIsYield {
		// generated yields are produced by the planner but their specs
		// are not public.  So consider any types that implement yield to be equal.
		return nil
	}
	if pIsYield != qIsYield {
		if pIsYield {
			return fmt.Errorf("wanted a yield, but got a %v", qt)
		} else {
			return fmt.Errorf("wanted a %v, but got a yield", pt)
		}
	}

	if pt != qt {
		return fmt.Errorf("plan nodes have different types; -want/+got: -%v/+%v", pt, qt)
	}

	return nil
}<|MERGE_RESOLUTION|>--- conflicted
+++ resolved
@@ -6,16 +6,12 @@
 
 	"github.com/google/go-cmp/cmp"
 	"github.com/google/go-cmp/cmp/cmpopts"
-<<<<<<< HEAD
-	"github.com/influxdata/flux/plan"
-	"github.com/influxdata/flux/semantic/semantictest"
-	"github.com/pkg/errors"
-=======
 	"github.com/influxdata/flux"
 	"github.com/influxdata/flux/plan"
 	"github.com/influxdata/flux/semantic/semantictest"
 	"github.com/influxdata/flux/stdlib/kafka"
 	"github.com/influxdata/flux/stdlib/universe"
+	"github.com/pkg/errors"
 )
 
 // CmpOptions are the options needed to compare plan.ProcedureSpecs inside plan.Spec.
@@ -27,7 +23,6 @@
 	cmpopts.IgnoreUnexported(universe.JoinOpSpec{}),
 	cmp.AllowUnexported(kafka.ToKafkaProcedureSpec{}),
 	cmpopts.IgnoreUnexported(kafka.ToKafkaProcedureSpec{}),
->>>>>>> 928e7056
 )
 
 // ComparePlans compares two query plans using an arbitrary comparator function f
@@ -63,7 +58,6 @@
 	return nil
 }
 
-<<<<<<< HEAD
 // ComparePlansShallow Compares the two specs, but only compares the
 // metadata and the types of each node.  Individual fields of procedure specs
 // are not compared.
@@ -82,15 +76,12 @@
 	return nil
 }
 
-// CompareLogicalPlanNodes is a comparator fuction for LogicalPlanNodes
-=======
 // CompareLogicalPlans compares two logical plans.
 func CompareLogicalPlans(p, q *plan.Spec) error {
 	return ComparePlans(p, q, CompareLogicalPlanNodes)
 }
 
 // CompareLogicalPlanNodes is a comparator function for LogicalPlanNodes
->>>>>>> 928e7056
 func CompareLogicalPlanNodes(p, q plan.Node) error {
 	if _, ok := p.(*plan.LogicalNode); !ok {
 		return fmt.Errorf("expected %s to be a LogicalNode", p.ID())
